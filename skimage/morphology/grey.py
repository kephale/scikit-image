--- conflicted
+++ resolved
@@ -2,487 +2,9 @@
 
 from .gray import *
 
-<<<<<<< HEAD
+
 warnings.warn(
     "Importing from skimage.morphology.grey is deprecated. "
     "Please import from skimage.morphology instead.",
     FutureWarning, stacklevel=2
-)
-=======
-
-def _shift_selem(selem, shift_x, shift_y):
-    """Shift the binary image `selem` in the left and/or up.
-
-    This only affects 2D structuring elements with even number of rows
-    or columns.
-
-    Parameters
-    ----------
-    selem : 2D array, shape (M, N)
-        The input structuring element.
-    shift_x, shift_y : bool
-        Whether to move `selem` along each axis.
-
-    Returns
-    -------
-    out : 2D array, shape (M + int(shift_x), N + int(shift_y))
-        The shifted structuring element.
-    """
-    if selem.ndim != 2:
-        # do nothing for 1D or 3D or higher structuring elements
-        return selem
-    m, n = selem.shape
-    if m % 2 == 0:
-        extra_row = np.zeros((1, n), selem.dtype)
-        if shift_x:
-            selem = np.vstack((selem, extra_row))
-        else:
-            selem = np.vstack((extra_row, selem))
-        m += 1
-    if n % 2 == 0:
-        extra_col = np.zeros((m, 1), selem.dtype)
-        if shift_y:
-            selem = np.hstack((selem, extra_col))
-        else:
-            selem = np.hstack((extra_col, selem))
-    return selem
-
-
-def _invert_selem(selem):
-    """Change the order of the values in `selem`.
-
-    This is a patch for the *weird* footprint inversion in
-    `ndi.grey_morphology` [1]_.
-
-    Parameters
-    ----------
-    selem : array
-        The input structuring element.
-
-    Returns
-    -------
-    inverted : array, same shape and type as `selem`
-        The structuring element, in opposite order.
-
-    Examples
-    --------
-    >>> selem = np.array([[0, 0, 0], [0, 1, 1], [0, 1, 1]], np.uint8)
-    >>> _invert_selem(selem)
-    array([[1, 1, 0],
-           [1, 1, 0],
-           [0, 0, 0]], dtype=uint8)
-
-    References
-    ----------
-    .. [1] https://github.com/scipy/scipy/blob/ec20ababa400e39ac3ffc9148c01ef86d5349332/scipy/ndimage/morphology.py#L1285
-    """
-    inverted = selem[(slice(None, None, -1),) * selem.ndim]
-    return inverted
-
-
-def pad_for_eccentric_selems(func):
-    """Pad input images for certain morphological operations.
-
-    Parameters
-    ----------
-    func : callable
-        A morphological function, either opening or closing, that
-        supports eccentric structuring elements. Its parameters must
-        include at least `image`, `selem`, and `out`.
-
-    Returns
-    -------
-    func_out : callable
-        The same function, but correctly padding the input image before
-        applying the input function.
-
-    See Also
-    --------
-    opening, closing.
-    """
-    @functools.wraps(func)
-    def func_out(image, selem, out=None, *args, **kwargs):
-        pad_widths = []
-        padding = False
-        if out is None:
-            out = np.empty_like(image)
-        for axis_len in selem.shape:
-            if axis_len % 2 == 0:
-                axis_pad_width = axis_len - 1
-                padding = True
-            else:
-                axis_pad_width = 0
-            pad_widths.append((axis_pad_width,) * 2)
-        if padding:
-            image = np.pad(image, pad_widths, mode='edge')
-            out_temp = np.empty_like(image)
-        else:
-            out_temp = out
-        out_temp = func(image, selem, out=out_temp, *args, **kwargs)
-        if padding:
-            out[:] = crop(out_temp, pad_widths)
-        else:
-            out = out_temp
-        return out
-    return func_out
-
-@default_selem
-def erosion(image, selem=None, out=None, shift_x=False, shift_y=False):
-    """Return grayscale morphological erosion of an image.
-
-    Morphological erosion sets a pixel at (i,j) to the minimum over all pixels
-    in the neighborhood centered at (i,j). Erosion shrinks bright regions and
-    enlarges dark regions.
-
-    Parameters
-    ----------
-    image : ndarray
-        Image array.
-    selem : ndarray, optional
-        The neighborhood expressed as an array of 1's and 0's.
-        If None, use cross-shaped structuring element (connectivity=1).
-    out : ndarrays, optional
-        The array to store the result of the morphology. If None is
-        passed, a new array will be allocated.
-    shift_x, shift_y : bool, optional
-        shift structuring element about center point. This only affects
-        eccentric structuring elements (i.e. selem with even numbered sides).
-
-    Returns
-    -------
-    eroded : array, same shape as `image`
-        The result of the morphological erosion.
-
-    Notes
-    -----
-    For ``uint8`` (and ``uint16`` up to a certain bit-depth) data, the
-    lower algorithm complexity makes the `skimage.filters.rank.minimum`
-    function more efficient for larger images and structuring elements.
-
-    Examples
-    --------
-    >>> # Erosion shrinks bright regions
-    >>> import numpy as np
-    >>> from skimage.morphology import square
-    >>> bright_square = np.array([[0, 0, 0, 0, 0],
-    ...                           [0, 1, 1, 1, 0],
-    ...                           [0, 1, 1, 1, 0],
-    ...                           [0, 1, 1, 1, 0],
-    ...                           [0, 0, 0, 0, 0]], dtype=np.uint8)
-    >>> erosion(bright_square, square(3))
-    array([[0, 0, 0, 0, 0],
-           [0, 0, 0, 0, 0],
-           [0, 0, 1, 0, 0],
-           [0, 0, 0, 0, 0],
-           [0, 0, 0, 0, 0]], dtype=uint8)
-
-    """
-    selem = np.array(selem)
-    selem = _shift_selem(selem, shift_x, shift_y)
-    if out is None:
-        out = np.empty_like(image)
-    ndi.grey_erosion(image, footprint=selem, output=out)
-    return out
-
-
-@default_selem
-def dilation(image, selem=None, out=None, shift_x=False, shift_y=False):
-    """Return grayscale morphological dilation of an image.
-
-    Morphological dilation sets a pixel at (i,j) to the maximum over all pixels
-    in the neighborhood centered at (i,j). Dilation enlarges bright regions
-    and shrinks dark regions.
-
-    Parameters
-    ----------
-    image : ndarray
-        Image array.
-    selem : ndarray, optional
-        The neighborhood expressed as a 2-D array of 1's and 0's.
-        If None, use cross-shaped structuring element (connectivity=1).
-    out : ndarray, optional
-        The array to store the result of the morphology. If None, is
-        passed, a new array will be allocated.
-    shift_x, shift_y : bool, optional
-        shift structuring element about center point. This only affects
-        eccentric structuring elements (i.e. selem with even numbered sides).
-
-    Returns
-    -------
-    dilated : uint8 array, same shape and type as `image`
-        The result of the morphological dilation.
-
-    Notes
-    -----
-    For `uint8` (and `uint16` up to a certain bit-depth) data, the lower
-    algorithm complexity makes the `skimage.filters.rank.maximum` function more
-    efficient for larger images and structuring elements.
-
-    Examples
-    --------
-    >>> # Dilation enlarges bright regions
-    >>> import numpy as np
-    >>> from skimage.morphology import square
-    >>> bright_pixel = np.array([[0, 0, 0, 0, 0],
-    ...                          [0, 0, 0, 0, 0],
-    ...                          [0, 0, 1, 0, 0],
-    ...                          [0, 0, 0, 0, 0],
-    ...                          [0, 0, 0, 0, 0]], dtype=np.uint8)
-    >>> dilation(bright_pixel, square(3))
-    array([[0, 0, 0, 0, 0],
-           [0, 1, 1, 1, 0],
-           [0, 1, 1, 1, 0],
-           [0, 1, 1, 1, 0],
-           [0, 0, 0, 0, 0]], dtype=uint8)
-
-    """
-    selem = np.array(selem)
-    selem = _shift_selem(selem, shift_x, shift_y)
-    # Inside ndimage.grey_dilation, the structuring element is inverted,
-    # eg. `selem = selem[::-1, ::-1]` for 2D [1]_, for reasons unknown to
-    # this author (@jni). To "patch" this behaviour, we invert our own
-    # selem before passing it to `ndi.grey_dilation`.
-    # [1] https://github.com/scipy/scipy/blob/ec20ababa400e39ac3ffc9148c01ef86d5349332/scipy/ndimage/morphology.py#L1285
-    selem = _invert_selem(selem)
-    if out is None:
-        out = np.empty_like(image)
-    ndi.grey_dilation(image, footprint=selem, output=out)
-    return out
-
-
-@default_selem
-@pad_for_eccentric_selems
-def opening(image, selem=None, out=None):
-    """Return grayscale morphological opening of an image.
-
-    The morphological opening on an image is defined as an erosion followed by
-    a dilation. Opening can remove small bright spots (i.e. "salt") and connect
-    small dark cracks. This tends to "open" up (dark) gaps between (bright)
-    features.
-
-    Parameters
-    ----------
-    image : ndarray
-        Image array.
-    selem : ndarray, optional
-        The neighborhood expressed as an array of 1's and 0's.
-        If None, use cross-shaped structuring element (connectivity=1).
-    out : ndarray, optional
-        The array to store the result of the morphology. If None
-        is passed, a new array will be allocated.
-
-    Returns
-    -------
-    opening : array, same shape and type as `image`
-        The result of the morphological opening.
-
-    Examples
-    --------
-    >>> # Open up gap between two bright regions (but also shrink regions)
-    >>> import numpy as np
-    >>> from skimage.morphology import square
-    >>> bad_connection = np.array([[1, 0, 0, 0, 1],
-    ...                            [1, 1, 0, 1, 1],
-    ...                            [1, 1, 1, 1, 1],
-    ...                            [1, 1, 0, 1, 1],
-    ...                            [1, 0, 0, 0, 1]], dtype=np.uint8)
-    >>> opening(bad_connection, square(3))
-    array([[0, 0, 0, 0, 0],
-           [1, 1, 0, 1, 1],
-           [1, 1, 0, 1, 1],
-           [1, 1, 0, 1, 1],
-           [0, 0, 0, 0, 0]], dtype=uint8)
-
-    """
-    eroded = erosion(image, selem)
-    # note: shift_x, shift_y do nothing if selem side length is odd
-    out = dilation(eroded, selem, out=out, shift_x=True, shift_y=True)
-    return out
-
-
-@default_selem
-@pad_for_eccentric_selems
-def closing(image, selem=None, out=None):
-    """Return grayscale morphological closing of an image.
-
-    The morphological closing on an image is defined as a dilation followed by
-    an erosion. Closing can remove small dark spots (i.e. "pepper") and connect
-    small bright cracks. This tends to "close" up (dark) gaps between (bright)
-    features.
-
-    Parameters
-    ----------
-    image : ndarray
-        Image array.
-    selem : ndarray, optional
-        The neighborhood expressed as an array of 1's and 0's.
-        If None, use cross-shaped structuring element (connectivity=1).
-    out : ndarray, optional
-        The array to store the result of the morphology. If None,
-        is passed, a new array will be allocated.
-
-    Returns
-    -------
-    closing : array, same shape and type as `image`
-        The result of the morphological closing.
-
-    Examples
-    --------
-    >>> # Close a gap between two bright lines
-    >>> import numpy as np
-    >>> from skimage.morphology import square
-    >>> broken_line = np.array([[0, 0, 0, 0, 0],
-    ...                         [0, 0, 0, 0, 0],
-    ...                         [1, 1, 0, 1, 1],
-    ...                         [0, 0, 0, 0, 0],
-    ...                         [0, 0, 0, 0, 0]], dtype=np.uint8)
-    >>> closing(broken_line, square(3))
-    array([[0, 0, 0, 0, 0],
-           [0, 0, 0, 0, 0],
-           [1, 1, 1, 1, 1],
-           [0, 0, 0, 0, 0],
-           [0, 0, 0, 0, 0]], dtype=uint8)
-
-    """
-    dilated = dilation(image, selem)
-    # note: shift_x, shift_y do nothing if selem side length is odd
-    out = erosion(dilated, selem, out=out, shift_x=True, shift_y=True)
-    return out
-
-
-@default_selem
-def white_tophat(image, selem=None, out=None):
-    """Return white top hat of an image.
-
-    The white top hat of an image is defined as the image minus its
-    morphological opening. This operation returns the bright spots of the image
-    that are smaller than the structuring element.
-
-    Parameters
-    ----------
-    image : ndarray
-        Image array.
-    selem : ndarray, optional
-        The neighborhood expressed as an array of 1's and 0's.
-        If None, use cross-shaped structuring element (connectivity=1).
-    out : ndarray, optional
-        The array to store the result of the morphology. If None
-        is passed, a new array will be allocated.
-
-    Returns
-    -------
-    out : array, same shape and type as `image`
-        The result of the morphological white top hat.
-
-    See Also
-    --------
-    black_tophat
-
-    References
-    ----------
-    .. [1] https://en.wikipedia.org/wiki/Top-hat_transform
-
-    Examples
-    --------
-    >>> # Subtract gray background from bright peak
-    >>> import numpy as np
-    >>> from skimage.morphology import square
-    >>> bright_on_gray = np.array([[2, 3, 3, 3, 2],
-    ...                            [3, 4, 5, 4, 3],
-    ...                            [3, 5, 9, 5, 3],
-    ...                            [3, 4, 5, 4, 3],
-    ...                            [2, 3, 3, 3, 2]], dtype=np.uint8)
-    >>> white_tophat(bright_on_gray, square(3))
-    array([[0, 0, 0, 0, 0],
-           [0, 0, 1, 0, 0],
-           [0, 1, 5, 1, 0],
-           [0, 0, 1, 0, 0],
-           [0, 0, 0, 0, 0]], dtype=uint8)
-
-    """
-    selem = np.array(selem)
-    if out is image:
-        opened = opening(image, selem)
-        if np.issubdtype(opened.dtype, bool):
-            np.logical_xor(out, opened, out=out)
-        else:
-            out -= opened
-        return out
-    elif out is None:
-        out = np.empty_like(image)
-    # work-around for NumPy deprecation warning for arithmetic
-    # operations on bool arrays
-    if isinstance(image, np.ndarray) and image.dtype == bool:
-        image_ = image.view(dtype=np.uint8)
-    else:
-        image_ = image
-    if isinstance(out, np.ndarray) and out.dtype == bool:
-        out_ = out.view(dtype=np.uint8)
-    else:
-        out_ = out
-    out_ = ndi.white_tophat(image_, footprint=selem, output=out_)
-    return out
-
-
-@default_selem
-def black_tophat(image, selem=None, out=None):
-    """Return black top hat of an image.
-
-    The black top hat of an image is defined as its morphological closing minus
-    the original image. This operation returns the dark spots of the image that
-    are smaller than the structuring element. Note that dark spots in the
-    original image are bright spots after the black top hat.
-
-    Parameters
-    ----------
-    image : ndarray
-        Image array.
-    selem : ndarray, optional
-        The neighborhood expressed as a 2-D array of 1's and 0's.
-        If None, use cross-shaped structuring element (connectivity=1).
-    out : ndarray, optional
-        The array to store the result of the morphology. If None
-        is passed, a new array will be allocated.
-
-    Returns
-    -------
-    out : array, same shape and type as `image`
-        The result of the morphological black top hat.
-
-    See Also
-    --------
-    white_tophat
-
-    References
-    ----------
-    .. [1] https://en.wikipedia.org/wiki/Top-hat_transform
-
-    Examples
-    --------
-    >>> # Change dark peak to bright peak and subtract background
-    >>> import numpy as np
-    >>> from skimage.morphology import square
-    >>> dark_on_gray = np.array([[7, 6, 6, 6, 7],
-    ...                          [6, 5, 4, 5, 6],
-    ...                          [6, 4, 0, 4, 6],
-    ...                          [6, 5, 4, 5, 6],
-    ...                          [7, 6, 6, 6, 7]], dtype=np.uint8)
-    >>> black_tophat(dark_on_gray, square(3))
-    array([[0, 0, 0, 0, 0],
-           [0, 0, 1, 0, 0],
-           [0, 1, 5, 1, 0],
-           [0, 0, 1, 0, 0],
-           [0, 0, 0, 0, 0]], dtype=uint8)
-
-    """
-    if out is image:
-        original = image.copy()
-    else:
-        original = image
-    out = closing(image, selem, out=out)
-    if np.issubdtype(out.dtype, np.bool_):
-        np.logical_xor(out, original, out=out)
-    else:
-        out -= original
-    return out
->>>>>>> 4397765d
+)